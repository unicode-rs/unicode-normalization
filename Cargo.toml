--- conflicted
+++ resolved
@@ -18,11 +18,7 @@
 Unicode Standard Annex #15.
 """
 
-<<<<<<< HEAD
-exclude = [ "target/*", "Cargo.lock", "scripts/tmp", "*.txt" ]
+exclude = [ "target/*", "Cargo.lock", "scripts/tmp", "*.txt", "src/normalization_tests.rs", "src/test.rs" ]
 
 [dependencies]
-smallvec = "0.6"
-=======
-exclude = [ "target/*", "Cargo.lock", "scripts/tmp", "*.txt", "src/normalization_tests.rs", "src/test.rs" ]
->>>>>>> 921cab31
+smallvec = "0.6"